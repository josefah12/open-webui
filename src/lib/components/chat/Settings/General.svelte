--- conflicted
+++ resolved
@@ -26,11 +26,11 @@
 
 	let currentTextareaClassName: string;
 	$: {
-		const base = "w-full text-sm outline-hidden resize-none";
+		const base = "w-full text-sm outline-hidden resize-vertical";
 		if ($settings.highContrastMode) {
 			currentTextareaClassName = `${base} p-2.5 border-2 border-gray-300 dark:border-gray-700 rounded-lg bg-gray-50 dark:bg-gray-850 text-gray-900 dark:text-gray-100 focus:ring-1 focus:ring-blue-500 focus:border-blue-500 overflow-y-hidden`;
 		} else {
-			currentTextareaClassName = `${base} bg-white dark:text-gray-300 dark:bg-gray-900`; // Original simpler style
+			currentTextareaClassName = `${base} bg-white dark:text-gray-300 dark:bg-gray-900`;
 		}
 	}
 
@@ -280,11 +280,7 @@
 				<div class=" my-2.5 text-sm font-medium">{$i18n.t('System Prompt')}</div>
 				<Textarea
 					bind:value={system}
-<<<<<<< HEAD
 					className={currentTextareaClassName}
-=======
-					className="w-full text-sm bg-white dark:text-gray-300 dark:bg-gray-900 outline-hidden resize-vertical"
->>>>>>> 4254469a
 					rows="4"
 					placeholder={$i18n.t('Enter system prompt here')}
 				/>
