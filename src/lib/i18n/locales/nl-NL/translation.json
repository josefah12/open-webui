--- conflicted
+++ resolved
@@ -287,13 +287,9 @@
 	"New Chat": "Nieuwe Chat",
 	"New Password": "Nieuw Wachtwoord",
 	"No results found": "",
-<<<<<<< HEAD
 	"No search query generated": "",
 	"No search results found": "",
-	"No source available": "",
-=======
 	"No source available": "Geen bron beschikbaar",
->>>>>>> 233dcb2d
 	"Not factually correct": "",
 	"Not sure what to add?": "Niet zeker wat toe te voegen?",
 	"Not sure what to write? Switch to": "Niet zeker wat te schrijven? Schakel over naar",
