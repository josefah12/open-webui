--- conflicted
+++ resolved
@@ -36,10 +36,7 @@
 from config import (
     WEBUI_AUTH,
     WEBUI_AUTH_TRUSTED_EMAIL_HEADER,
-<<<<<<< HEAD
-=======
     WEBUI_AUTH_TRUSTED_NAME_HEADER,
->>>>>>> a2ea6b1b
 )
 
 router = APIRouter()
